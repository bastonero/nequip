--- conflicted
+++ resolved
@@ -131,10 +131,6 @@
             if len(reduce_dims) > 0:
                 per_atom_loss = per_atom_loss.sum(dim=reduce_dims)
 
-<<<<<<< HEAD
-            spe_idx = pred[AtomicDataDict.ATOM_TYPE_KEY].view(-1)
-=======
->>>>>>> 5bcd8617
             per_species_loss = scatter(per_atom_loss, spe_idx, dim=0)
 
             N = scatter(not_nan, spe_idx, dim=0)
@@ -150,10 +146,6 @@
                 per_atom_loss = per_atom_loss.mean(dim=reduce_dims)
 
             # offset species index by 1 to use 0 for nan
-<<<<<<< HEAD
-            spe_idx = pred[AtomicDataDict.ATOM_TYPE_KEY].view(-1)
-=======
->>>>>>> 5bcd8617
             _, inverse_species_index = torch.unique(spe_idx, return_inverse=True)
 
             per_species_loss = scatter_mean(per_atom_loss, inverse_species_index, dim=0)
