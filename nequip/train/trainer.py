""" Nequip.train.trainer

Todo:

isolate the loss function from the training procedure
enable wandb resume
make an interface with ray

"""

import inspect
import logging
import torch
import yaml
import numpy as np

from copy import deepcopy
from os.path import isfile
from time import perf_counter
from typing import Optional, Union

from nequip.data import DataLoader, AtomicData, AtomicDataDict
from nequip.utils import (
    Output,
    instantiate_from_cls_name,
    instantiate,
    save_file,
    load_file,
<<<<<<< HEAD
    RunningStats,
    Reduction,
=======
>>>>>>> 57b2c87c
)

from torch_runstats import RunningStats, Reduction

from .loss import Loss, LossStat
from .metrics import Metrics
from ._key import *


class Trainer:
    """Class to train a model to minimize forces

    This class isolate the logging and callback functions from the training procedure.
    The class instance can be easily save/load for restart;
    There are options to append the old logging file or to restart a new file,
    and options to append old model files or to save in a new path.

    Examples:

    To start a training.

    '''python
    trainer = Trainer(model, learning_rate=1e-2)
    trainer.set_dataset(dataset)
    trainer.train()
    '''

    To load and restart a training.

    '''python
    trainer = Trainer.from_file(filename)
    trainer.set_dataset(dataset)
    trainer.train()
    '''

    To load, slightly revise content and then resume training
    '''python
    dictionary = nequip.utils.savenload.load_file(
            supported_formats=dict(torch=["pt", "pth"]),
            filename=filename,
            enforced_format="torch",
        )
    dictionary["progress"]["stop_arg"] = None
    dictionary["max_epochs"] += 100
    trainer = Trainer.from_dict(
        dictionary, append=False
    )
    trainer.train()
    '''

    For a fresh run, the simulation results will be stored in the 'root/project' folder. With
    - "log" : plain text information about the whole training process
    - "metrics_epoch.txt" : txt matrice format (readable by np.loadtxt) with loss/mae from training and validation of each epoch
    - "metrics_batch.txt" : txt matrice format (readable by np.loadtxt) with training loss/mae of each batch
    - "best_model.pth": the best model. save the model when validation mae goes lower
    - "last_model.pth": the last model. save the model every log_epoch_freq epoch
    - "trainer_save.pth": all the training information. The file used for loading and restart

    For restart run, the default set up is to not append to the original folders and files.
    The Output class will automatically build a folder call root/project_
    If append mode is on, the log file will be appended and the best model and last model will be overwritten.

    More examples can be found in tests/train/test_trainer.py

    Note:
        The data in the dataloader has to be DataLoader and Data in torch_geometric.data

        Only optimizers from torch.optim and schedulers from torch.optim.lr_scheduler
        are supported

        Extra arguments needed by optimizer and scheduler can be directly taken in as
        long as they are exactly the same as the ones listed in the init functions. To
        avoid ambituity, one can also address the argument with "lr_" and "optim_" prefixes
        for the lr_scheduler and optimizer, correspondingly.
        Or save them in a dictionary as "optim_params" and "lr_scheduler_params"

        The priority of parameters for optimizers/schedulers is:

            key < optim_key < optim_params[key]

    For developer,

    - all parameters added to the init function arguments will be automatically
      saved as class attribute with the same name, and saved to the pth file
    - To store and recover new additional attributes, it needs explicit statement in the as_dict and from_dict
    - To check which parameters were actually used for optimizer, scheduler and loaders initialization, please use verbose=debug.
      The screen output will list all the details


    Args:
        model: neural network model

        seed (int): random see number

        project (str): project name.
        root (str): the name of root dir to make work folders
        timestr (optional, str): unique string to differentiate this trainer from others.

        restart (bool) : If true, the init_model function will not be callsed. Default: False
        append (bool): If true, the preexisted workfolder and files will be overwritten. And log files will be appended

        loss_coeffs (dict): dictionary to store coefficient and loss functions

        max_epochs (int): maximum number of epochs

        lr_sched (optional): scheduler
        learning_rate (float): initial learning rate
        lr_scheduler_name (str): scheduler name
        lr_scheduler_params (dict): parameters to initialize the scheduler

        optim (): optimizer
        optimizer_name (str): name for optimizer
        optim_params (dict): parameters to initialize the optimizer

        batch_size (int): size of each batch
        shuffle (bool): parameters for dataloader
        n_train (int): # of frames for training
        n_val (int): # of frames for validation
        exclude_keys (list):  parameters for dataloader
        train_idcs (optional, list):  list of frames to use for training
        val_idcs (list):  list of frames to use for validation
        train_val_split (str):  "random" or "sequential"
        loader_params (dict):  Parameters for dataloader

        init_callbacks (list): list of callback function at the begining of the training
        end_of_epoch_callbacks (list): list of callback functions at the end of each epoch
        end_of_batch_callbacks (list): list of callback functions at the end of each batch
        end_of_train_callbacks (list): list of callback functions between traing/validation
        final_callbacks (list): list of callback functions at the end of the training

        log_batch_freq (int): frequency to log at the end of a batch
        log_epoch_freq (int): frequency to save at the end of an epoch

        verbose (str): verbosity level, i.e. "INFO", "WARNING", "DEBUG". case insensitive

    Additional Attributes:

        init_params (list): list of parameters needed to reconstruct this instance
        device : torch device
        optim: optimizer
        lr_sched: scheduler
        dl_train (DataLoader): training data
        dl_val (DataLoader): test data
        iepoch (int): # of epoches ran
        stop_arg (str): reason why the training stops
        batch_mae (float): the mae of the latest batch
        mae_dict (dict): all loss, mae of the latest validation
        best_val_metrics (float): current best validation mae
        best_epoch (float): current best epoch
        best_model_path (str): path to save the best model
        last_model_path (str): path to save the latest model
        trainer_save_path (str): path to save the trainer.
             Default is trainer.(date).pth at the current folder


    The pseudocode of the workflow and location of the callback functions

    ```
    init():
        initialize optimizer, schduler and loss function

    train():
       init model
       init_callbacks
       while (not stop):
            training batches
                end_of_batch_callbacks
            end_of_train_callbacks
            validation_batches
            end_of_epoch_callbacks
       final_callbacks
    ```
    """

    def __init__(
        self,
        model,
        project: Optional[str] = None,
        root: Optional[str] = None,
        timestr: Optional[str] = None,
        seed: Optional[int] = None,
        restart: bool = False,
        append: bool = False,
        loss_coeffs: Union[dict, str] = AtomicDataDict.TOTAL_ENERGY_KEY,
        metrics_components: Optional[Union[dict, str]] = None,
        metrics_key: str = ABBREV.get(LOSS_KEY, LOSS_KEY),
        max_epochs: int = 1000000,
        lr_sched=None,
        learning_rate: float = 1e-2,
        lr_scheduler_name: str = "ReduceLROnPlateau",
        lr_scheduler_params: Optional[dict] = None,
        optim=None,
        optimizer_name: str = "Adam",
        optim_params: Optional[dict] = None,
        exclude_keys: list = [],
        batch_size: int = 5,
        shuffle: bool = True,
        n_train: Optional[int] = None,
        n_val: Optional[int] = None,
        train_idcs: Optional[list] = None,
        val_idcs: Optional[list] = None,
        train_val_split: str = "random",
        loader_params: Optional[dict] = None,
        init_callbacks: list = [],
        end_of_epoch_callbacks: list = [],
        end_of_batch_callbacks: list = [],
        end_of_train_callbacks: list = [],
        final_callbacks: list = [],
        log_batch_freq: int = 1,
        log_epoch_freq: int = 1,
        verbose="INFO",
        **kwargs,
    ):
        self._initialized = False
        logging.debug("* Initialize Trainer")

        # store all init arguments
        self.root = root
        self.model = model
        self.optim = optim
        self.lr_sched = lr_sched

        for key in self.init_params:
            setattr(self, key, locals()[key])

        output = Output.get_output(timestr, self)

        for key, value in output.as_dict().items():
            setattr(self, key, value)
        if self.logfile is None:
            self.logfile = output.open_logfile("log", propagate=True)
        self.epoch_log = output.open_logfile("metrics_epoch.txt", propagate=False)
        self.batch_log = {
            TRAIN: output.open_logfile("metrics_batch_train.txt", propagate=False),
            VALIDATION: output.open_logfile("metrics_batch_val.txt", propagate=False),
        }

        # add filenames if not defined
        self.best_model_path = output.generate_file("best_model.pth")
        self.last_model_path = output.generate_file("last_model.pth")
        self.trainer_save_path = output.generate_file("trainer.pth")

        if seed is not None:
            torch.manual_seed(seed)
            np.random.seed(seed)

        self.device = torch.device("cuda" if torch.cuda.is_available() else "cpu")
        self.logger.info(f"Torch device: {self.device}")

        # sort out all the other parameters
        # for samplers, optimizer and scheduler
        self.kwargs = deepcopy(kwargs)
        self.optim_params = deepcopy(optim_params)
        self.lr_scheduler_params = deepcopy(lr_scheduler_params)
        self.loader_params = deepcopy(loader_params)

        # initialize the optimizer and scheduler, the params will be updated in the function
        self.init()

        self.statistics = {}

        if not (restart and append):
            self.log_dictionary(self.as_dict(), name="Initialization")

        logging.debug("! Done Initialize Trainer")

    @property
    def init_params(self):
        d = inspect.signature(Trainer.__init__)
        names = list(d.parameters.keys())
        for key in [
            "model",
            "optim",
            "lr_sched",
            "self",
            "kwargs",
        ]:
            if key in names:
                names.remove(key)
        return names

    @property
    def logger(self):
        return logging.getLogger(self.logfile)

    @property
    def epoch_logger(self):
        return logging.getLogger(self.epoch_log)

    def as_dict(self, state_dict: bool = False, training_progress: bool = False):
        """convert instance to a dictionary
        Args:

        state_dict (bool): if True, the weights and bias will also be stored.
              When best_model_path and last_model_path are not defined,
              the weights of the model will be explicitly stored in the dictionary
        """

        dictionary = {}
        # collect all init arguments
        # note that kwargs will not be stored if those values are not in
        # load_params, optim_params and lr_schduler_params
        for key in self.init_params:
            dictionary[key] = getattr(self, key, None)
        dictionary["kwargs"] = getattr(self, "kwargs", {})

        if state_dict:
            dictionary["state_dict"] = {}
            dictionary["state_dict"]["optim"] = self.optim.state_dict()
            dictionary["state_dict"]["lr_sched"] = self.lr_sched.state_dict()

        if hasattr(self.model, "save") and not issubclass(
            type(self.model), torch.jit.ScriptModule
        ):
            dictionary["model_class"] = type(self.model)

        if training_progress:
            dictionary["progress"] = {}
            for key in ["iepoch", "best_epoch"]:
                dictionary["progress"][key] = self.__dict__.get(key, -1)
            dictionary["progress"]["best_val_metrics"] = self.__dict__.get(
                "best_val_metrics", float("inf")
            )
            dictionary["progress"]["stop_arg"] = self.__dict__.get("stop_arg", None)
            dictionary["progress"]["best_model_path"] = self.best_model_path
            dictionary["progress"]["last_model_path"] = self.last_model_path
            dictionary["progress"]["trainer_save_path"] = self.trainer_save_path

        return dictionary

    def save(self, filename, format=None):
        """save the file as filename

        Args:

        filename (str): name of the file
        format (str): format of the file. yaml and json format will not save the weights.
        """

        logger = self.logger

        state_dict = (
            True
            if format == "torch"
            or filename.endswith(".pth")
            or filename.endswith(".pt")
            else False
        )

        filename = save_file(
            item=self.as_dict(state_dict=state_dict, training_progress=True),
            supported_formats=dict(torch=["pth", "pt"], yaml=["yaml"], json=["json"]),
            filename=filename,
            enforced_format=format,
        )
        logger.debug(f"Saving trainer to {filename}")

        if hasattr(self.model, "save"):
            self.model.save(self.last_model_path)
        else:
            torch.save(self.model, self.last_model_path)
        logger.debug(f"Saving last model to to {self.last_model_path}")

        return filename

    @staticmethod
    def from_file(
        filename: str, format: Optional[str] = None, append: Optional[bool] = None
    ):
        """load a model from file

        Args:

        filename (str): name of the file
        append (bool): if True, append the old model files and append the same logfile
        """

        dictionary = load_file(
            supported_formats=dict(torch=["pth", "pt"], yaml=["yaml"], json=["json"]),
            filename=filename,
            enforced_format=format,
        )
        return Trainer.from_dict(dictionary, append)

    @staticmethod
    def from_dict(dictionary, append: Optional[bool] = None):
        """load model from dictionary

        Args:

        dictionary (dict):
        append (bool): if True, append the old model files and append the same logfile
        """

        d = deepcopy(dictionary)
        kwargs = d.pop("kwargs", {})
        d.update(kwargs)

        # update the restart and append option
        d["restart"] = True
        if append is not None:
            d["append"] = append

        # update the file and folder name
        output = Output.from_config(d)
        d.update(output.as_dict())

        model = None
        iepoch = 0
        if "progress" in d:
            progress = d["progress"]
            stop_arg = progress["stop_arg"]
            if stop_arg is not None:
                raise RuntimeError(
                    f"The previous run has properly stopped with {stop_arg}."
                    "Please either increase the max_epoch or change early stop criteria"
                )

            # load the model from file
            iepoch = progress["iepoch"]
            if isfile(progress["last_model_path"]):
                load_path = progress["last_model_path"]
                iepoch = progress["iepoch"]
            elif isfile(progress["best_model_path"]):
                load_path = progress["best_model_path"]
                iepoch = progress["best_epoch"]
            else:
                raise AttributeError("model weights & bias are not saved")

            if "model_class" in d:
                model = d["model_class"].load(load_path)
            else:
                model = torch.load(load_path)
            logging.debug(f"Reload the model from {load_path}")

            d.pop("progress")

        state_dict = d.pop("state_dict", None)

        trainer = Trainer(model=model, **d)

        if state_dict is not None and trainer.model is not None:
            trainer.optim.load_state_dict(state_dict["optim"])
            trainer.lr_sched.load_state_dict(state_dict["lr_sched"])
            logging.debug("Reload optimizer and scheduler states")

        if "progress" in d:
            trainer.best_val_metrics = progress["best_val_metrics"]
            trainer.best_epoch = progress["best_epoch"]
        else:
            trainer.best_val_metrics = float("inf")
            trainer.best_epoch = 0
        trainer.iepoch = iepoch

        return trainer

    def init(self):
        """ initialize optimizer """

        if self.model is None:
            return

        if self.optim is None:
            self.optim, self.optim_params = instantiate_from_cls_name(
                module=torch.optim,
                class_name=self.optimizer_name,
                prefix="optim",
                positional_args=dict(
                    params=self.model.parameters(), lr=self.learning_rate
                ),
                all_args=self.kwargs,
                optional_args=self.optim_params,
            )

        if self.lr_sched is None:
            assert (
                self.lr_scheduler_name
                in ["CosineAnnealingWarmRestarts", "ReduceLROnPlateau"]
            ) or (
                (len(self.end_of_epoch_callbacks) + len(self.end_of_batch_callbacks))
                > 0
            ), f"{self.lr_scheduler_name} cannot be used unless callback functions are defined"
            self.lr_sched, self.lr_scheduler_params = instantiate_from_cls_name(
                module=torch.optim.lr_scheduler,
                class_name=self.lr_scheduler_name,
                prefix="lr",
                positional_args=dict(optimizer=self.optim),
                optional_args=self.lr_scheduler_params,
                all_args=self.kwargs,
            )

        self.loss, _ = instantiate(
            cls_name=Loss,
            prefix="loss",
            positional_args=dict(coeffs=self.loss_coeffs),
            all_args=self.kwargs,
        )
        self.loss_stat = LossStat(keys=list(self.loss.funcs.keys()))

        if self.metrics_components is None:
            self.metrics_components = []
            for key, func in self.loss.funcs.items():
                self.metrics_components.append((key, "mae"))
        self.metrics, _ = instantiate(
            cls_name=Metrics,
            prefix="metrics",
            positional_args=dict(components=self.metrics_components),
            all_args=self.kwargs,
        )
        self._initialized = True

    def init_model(self):

        logger = self.logger
        logger.info(
            "Number of weights: {}".format(
                sum(p.numel() for p in self.model.parameters())
            )
        )

    def train(self):
        """Training"""
        if getattr(self, "dl_train", None) is None:
            raise RuntimeError("You must call `set_dataset()` before calling `train()`")
        if not self._initialized:
            self.init()

        self.model.to(self.device)

        if not self.restart:
            self.init_model()

        for callback in self.init_callbacks:
            callback(self)

        self.init_log()
        self.wall = perf_counter()

        stop = False
        if not self.restart:
            self.best_val_metrics = float("inf")
            self.best_epoch = 0
            self.iepoch = 0

        while self.iepoch < self.max_epochs and not stop:

            early_stop = self.epoch_step()
            if early_stop:
                stop = False
                self.stop_arg = "early stop"

            self.iepoch += 1

        if not stop:
            self.stop_arg = "max epochs"

        for callback in self.final_callbacks:
            callback(self)

        self.final_log()

        self.save(self.trainer_save_path)

    def batch_step(self, data, n_batches, validation=False):

        self.model.train()

        # Do any target rescaling
        data = data.to(self.device)
        data = AtomicData.to_AtomicDataDict(data)
        if hasattr(self.model, "unscale"):
            # This means that self.model is RescaleOutputs
            # this will normalize the targets
            # in validation (eval mode), it does nothing
            # in train mode, if normalizes the targets
            data = self.model.unscale(data)

        # Run model
        out = self.model(data)

        # If we're in evaluation mode (i.e. validation), then
        # data's target prop is unnormalized, and out's has been rescaled to be in the same units
        # If we're in training, data's target prop has been normalized, and out's hasn't been touched, so they're both in normalized units
        # Note that either way all normalization was handled internally by RescaleOutput

        loss, loss_contrib = self.loss(pred=out, ref=data)

        if not validation:
            self.optim.zero_grad()
            loss.backward()
            self.optim.step()

            if self.lr_scheduler_name == "CosineAnnealingWarmRestarts":
                self.lr_sched.step(self.iepoch + self.ibatch / n_batches)

        with torch.no_grad():

            self.model.eval()
            if hasattr(self.model, "scale"):
                data = self.model.scale(data)

            # save metrics stats
            self.batch_losses = self.loss_stat(loss, loss_contrib)
<<<<<<< HEAD
            self.batch_metrics = self.metrics(pred=out, ref=data)
=======
            self.batch_metrics = self.metrics.flatten_metrics(
                metrics=self.metrics(pred=out, ref=data),
                allowed_species=self.kwargs.get("allowed_species", None),
            )
>>>>>>> 57b2c87c

            self.end_of_batch_log(validation)
            for callback in self.end_of_batch_callbacks:
                callback(self)

    @property
    def early_stop_cond(self):
        """ kill the training early """

        return False

    def epoch_step(self):

        self.loss_stat.reset()
        self.metrics.reset()
        for self.ibatch, batch in enumerate(self.dl_train):
            self.batch_step(
                data=batch,
                n_batches=self.n_train_batches,
                validation=False,
            )
        self.train_metrics = self.metrics.current_result()
        self.train_loss = self.loss_stat.current_result()

        for callback in self.end_of_train_callbacks:
            callback(self)

        self.loss_stat.reset()
        self.metrics.reset()
        for self.ibatch, batch in enumerate(self.dl_val):
            self.batch_step(data=batch, n_batches=self.n_val_batches, validation=True)
        self.val_metrics = self.metrics.current_result()
        self.val_loss = self.loss_stat.current_result()

        self.end_of_epoch_log()
        self.end_of_epoch_save()

        if self.lr_scheduler_name == "ReduceLROnPlateau":
            self.lr_sched.step(
                metrics=self.mae_dict[f"{VALIDATION}_{self.metrics_key}"]
            )

        for callback in self.end_of_epoch_callbacks:
            callback(self)

        return self.early_stop_cond

    def log_dictionary(self, dictionary: dict, name: str = ""):
        """
        dump the keys and values of a dictionary
        """

        logger = self.logger
        logger.info(f"* {name}")
        logger.info(yaml.dump(dictionary))

    def end_of_batch_log(self, validation: bool):
        """
        store all the loss/mae of each batch
        """

        mat_str = f"  {self.iepoch+1:5d} {self.ibatch+1:5d}"
        log_str = f"{mat_str}"
        batch_type = VALIDATION if validation else TRAIN

        header = f"\n# Epoch\n# batch"
        log_header = f"\n{batch_type}\n# Epoch batch"

        # print and store loss value
        for name, value in self.batch_losses.items():
            mat_str += f" {value:16.3g}"
            header += f"\n# {name}"
            log_str += f" {value:16.3g}"
            log_header += f" {name:>16s}"

        # append details from metrics
        metrics, skip_keys = self.metrics.flatten_metrics(
            metrics=self.batch_metrics,
            allowed_species=self.kwargs.get("allowed_species", None),
        )
        for key, value in metrics.items():

            mat_str += f" {value:16.3g}"
            header += f"\n# {key}"
            if key not in skip_keys:
                log_str += f" {value:16.3g}"
                log_header += f" {key:>16s}"

        batch_logger = logging.getLogger(self.batch_log[batch_type])
        if not self.batch_header_print[batch_type]:
            self.batch_header_print[batch_type] = True

        if self.ibatch == 0:
            batch_logger.info(header)
            self.logger.info(log_header)

        batch_logger.info(mat_str)
        if (self.ibatch + 1) % self.log_batch_freq == 0 or (
            self.ibatch + 1
        ) == self.n_train_batches:
            self.logger.info(log_str)

    def end_of_epoch_save(self):
        """
        save model and trainer details
        """

        val_metrics = self.mae_dict[f"{VALIDATION}_{self.metrics_key}"]
        if val_metrics < self.best_val_metrics:
            self.best_val_metrics = val_metrics
            self.best_epoch = self.iepoch
            if hasattr(self.model, "save"):
                self.model.save(self.best_model_path)
            else:
                torch.save(self.model, self.best_model_path)
            self.logger.info(
                f"! Best model {self.best_epoch+1:8d} {self.best_val_metrics:8.3f}"
            )

        if (self.iepoch + 1) % self.log_epoch_freq == 0:
            self.save(self.trainer_save_path)

    def init_log(self):

        self.logger.info("! Starting training ...")
        self.epoch_header_print = False
        self.batch_header_print = {TRAIN: False, VALIDATION: False}

    def final_log(self):

        self.logger.info(f"! Stop training for eaching {self.stop_arg}")
        wall = perf_counter() - self.wall
        self.logger.info(f"Wall time: {wall}")

    def end_of_epoch_log(self):
        """
        log validation details at the end of each epoch
        """

        lr = self.optim.param_groups[0]["lr"]
        wall = perf_counter() - self.wall
        self.mae_dict = dict(
            LR=lr,
            epoch=self.iepoch,
            wall=wall,
        )

        header = "# Epoch\n# wall\n# LR"
        log_header = {
            TRAIN: "# Epoch         wall       LR",
            VALIDATION: "# Epoch         wall       LR",
        }
        mat_str = f"{self.iepoch+1:7d} {wall:12.3f} {lr:8.3g}"
        log_str = {TRAIN: f"{mat_str}", VALIDATION: f"{mat_str}"}

<<<<<<< HEAD
=======
        _mat_str, _header, _log_str, _log_header, flat_dict = self.print_metrics(
            self.train_metrics
        )

>>>>>>> 57b2c87c
        metrics = [self.train_metrics, self.val_metrics]
        losses = [self.train_loss, self.val_loss]
        categories = [TRAIN, VALIDATION]

        for icat in range(2):

            category = categories[icat]
            met, skip_keys = self.metrics.flatten_metrics(metrics[icat])

            # append details from loss
            for key, value in losses[icat].items():
                mat_str += f" {value:16.3g}"
                header += f"\n# {category}_{key}"
                log_str[category] += f" {value:16.3g}"
                log_header[category] += f" {key:>16s}"
                self.mae_dict[f"{category}_{key}"] = value

            # append details from metrics
            for key, value in met.items():
                mat_str += f" {value:16.3g}"
                header += f"\n# {category}_{key}"
                if key not in skip_keys:
                    log_str[category] += f" {value:16.3g}"
                    log_header[category] += f" {key:>16s}"
                self.mae_dict[f"{category}_{key}"] = value

        if not self.epoch_header_print:
            self.epoch_logger.info(header)
            self.epoch_header_print = True
        self.epoch_logger.info(mat_str)

        self.logger.info("\n\n  Train      " + log_header[TRAIN])
        self.logger.info("! Train      " + log_str[TRAIN])
        self.logger.info("  Validation " + log_header[VALIDATION])
        self.logger.info("! Validation " + log_str[VALIDATION])

    def __del__(self):

        if not self.append:

            logger = self.logger
            for hdl in logger.handlers:
                hdl.flush()
                hdl.close()
            logger.handlers = []

            for i in range(len(logger.handlers)):
                logger.handlers.pop()

    def set_dataset(self, dataset):

        if self.train_idcs is None or self.val_idcs is None:

            total_n = len(dataset)

            if (self.n_train + self.n_val) > total_n:
                raise ValueError(
                    "too little data for training and validation. please reduce n_train and n_val"
                )

            if self.train_val_split == "random":
                idcs = torch.randperm(total_n)
            elif self.train_val_split == "sequential":
                idcs = torch.arange(total_n)
            else:
                raise NotImplementedError(
                    f"splitting mode {self.train_val_split} not implemented"
                )

            self.train_idcs = idcs[: self.n_train]
            self.val_idcs = idcs[self.n_train : self.n_train + self.n_val]

        # torch_geometric datasets inherantly support subsets using `index_select`
        self.dataset_train = dataset.index_select(self.train_idcs)
        self.dataset_val = dataset.index_select(self.val_idcs)

        self.dl_train, self.loader_params = instantiate(
            cls_name=DataLoader,
            prefix="loader",
            positional_args=dict(
                dataset=self.dataset_train,
                batch_size=self.batch_size,
                shuffle=self.shuffle,
                exclude_keys=self.exclude_keys,
            ),
            optional_args=self.loader_params,
            all_args=self.kwargs,
        )
        self.dl_val, _ = instantiate(
            cls_name=DataLoader,
            prefix="loader",
            positional_args=dict(
                dataset=self.dataset_val,
                batch_size=self.batch_size,
                shuffle=self.shuffle,
                exclude_keys=self.exclude_keys,
            ),
            optional_args=self.loader_params,
            all_args=self.kwargs,
        )

        self.n_train_batches = len(self.dl_train.dataset)
        self.n_val_batches = len(self.dl_val.dataset)<|MERGE_RESOLUTION|>--- conflicted
+++ resolved
@@ -26,11 +26,6 @@
     instantiate,
     save_file,
     load_file,
-<<<<<<< HEAD
-    RunningStats,
-    Reduction,
-=======
->>>>>>> 57b2c87c
 )
 
 from torch_runstats import RunningStats, Reduction
@@ -634,14 +629,7 @@
 
             # save metrics stats
             self.batch_losses = self.loss_stat(loss, loss_contrib)
-<<<<<<< HEAD
             self.batch_metrics = self.metrics(pred=out, ref=data)
-=======
-            self.batch_metrics = self.metrics.flatten_metrics(
-                metrics=self.metrics(pred=out, ref=data),
-                allowed_species=self.kwargs.get("allowed_species", None),
-            )
->>>>>>> 57b2c87c
 
             self.end_of_batch_log(validation)
             for callback in self.end_of_batch_callbacks:
@@ -797,13 +785,6 @@
         mat_str = f"{self.iepoch+1:7d} {wall:12.3f} {lr:8.3g}"
         log_str = {TRAIN: f"{mat_str}", VALIDATION: f"{mat_str}"}
 
-<<<<<<< HEAD
-=======
-        _mat_str, _header, _log_str, _log_header, flat_dict = self.print_metrics(
-            self.train_metrics
-        )
-
->>>>>>> 57b2c87c
         metrics = [self.train_metrics, self.val_metrics]
         losses = [self.train_loss, self.val_loss]
         categories = [TRAIN, VALIDATION]
