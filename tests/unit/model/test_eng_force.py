--- conflicted
+++ resolved
@@ -81,7 +81,6 @@
 
 @pytest.fixture(
     params=[
-<<<<<<< HEAD
         (
             ["EnergyModel", "ForceOutput"],
             AtomicDataDict.FORCE_KEY,
@@ -94,10 +93,6 @@
             ["EnergyModel", "StressForceOutput"],
             AtomicDataDict.STRESS_KEY,
         ),
-=======
-        (["EnergyModel", "ForceOutput"], AtomicDataDict.FORCE_KEY,),
-        (["EnergyModel"], AtomicDataDict.TOTAL_ENERGY_KEY,),
->>>>>>> e0fecb8e
     ]
 )
 def model(request, config):
@@ -149,7 +144,9 @@
         model_script = script(instance)
 
         assert torch.allclose(
-            instance(data)[out_field], model_script(data)[out_field], atol=1e-6,
+            instance(data)[out_field],
+            model_script(data)[out_field],
+            atol=1e-6,
         )
 
         # - Try saving, loading in another process, and running -
