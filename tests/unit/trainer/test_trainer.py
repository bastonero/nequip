"""
Trainer tests
"""
import pytest

import numpy as np
import tempfile
from os.path import isfile

import torch
from torch.nn import Linear

from nequip.model import model_from_config
from nequip.data import AtomicDataDict
from nequip.train.trainer import Trainer
from nequip.utils.savenload import load_file
from nequip.nn import GraphModuleMixin, GraphModel, RescaleOutput


def dummy_builder():
    return DummyNet(3)


# set up two config to test
DEBUG = False
NATOMS = 3
NFRAMES = 10
minimal_config = dict(
    run_name="test",
    n_train=4,
    n_val=4,
    exclude_keys=["sth"],
    max_epochs=2,
    batch_size=2,
    learning_rate=1e-2,
    optimizer="Adam",
    seed=0,
    append=False,
    T_0=50,
    T_mult=2,
    loss_coeffs={"forces": 2},
    early_stopping_patiences={"loss": 50},
    early_stopping_lower_bounds={"LR": 1e-10},
    model_builders=[dummy_builder],
)


@pytest.fixture(scope="function")
def trainer(float_tolerance):
    """
    Generate a class instance with minimal configurations
    """
    conf = minimal_config.copy()
    conf["default_dtype"] = str(torch.get_default_dtype())[len("torch.") :]
    model = model_from_config(conf)
    with tempfile.TemporaryDirectory(prefix="output") as path:
        conf["root"] = path
        c = Trainer(model=model, **conf)
        yield c


class TestTrainerSetUp:
    """
    test initialization
    """

    def test_init(self, trainer):
        assert isinstance(trainer, Trainer)


class TestDuplicateError:
    def test_duplicate_id_2(self, temp_data):
        """
        check whether the Output class can automatically
        insert timestr when a workdir has pre-existed
        """
        conf = minimal_config.copy()
        conf["root"] = temp_data

        model = GraphModel(DummyNet(3))
        Trainer(model=model, **conf)

        with pytest.raises(RuntimeError):
            Trainer(model=model, **conf)


class TestSaveLoad:
    @pytest.mark.parametrize("state_dict", [True, False])
    @pytest.mark.parametrize("training_progress", [True, False])
    def test_as_dict(self, trainer, state_dict, training_progress):

        dictionary = trainer.as_dict(
            state_dict=state_dict, training_progress=training_progress
        )

        assert "optimizer_kwargs" in dictionary
        assert state_dict == ("state_dict" in dictionary)
        assert training_progress == ("progress" in dictionary)
        assert len(dictionary["optimizer_kwargs"]) > 1

    @pytest.mark.parametrize("format, suffix", [("torch", "pth"), ("yaml", "yaml")])
    def test_save(self, trainer, format, suffix):

        with tempfile.NamedTemporaryFile(suffix="." + suffix) as tmp:
            file_name = tmp.name
            trainer.save(file_name, format=format)
            assert isfile(file_name), "fail to save to file"
            assert suffix in file_name

    @pytest.mark.parametrize("append", [True])  # , False])
    def test_from_file(self, trainer, append):

        format = "torch"

        with tempfile.NamedTemporaryFile(suffix=".pth") as tmp:

            file_name = tmp.name
            file_name = trainer.save(file_name, format=format)

            assert isfile(trainer.last_model_path)

            trainer1 = Trainer.from_file(file_name, format=format, append=append)

            for key in [
                "best_model_path",
                "last_model_path",
                "logfile",
                "epoch_log",
                "batch_log",
                "workdir",
            ]:
                v1 = getattr(trainer, key, None)
                v2 = getattr(trainer1, key, None)
                assert append == (v1 == v2)

            for iparam, group1 in enumerate(trainer.optim.param_groups):
                group2 = trainer1.optim.param_groups[iparam]

                for key in group1:
                    v1 = group1[key]
                    v2 = group2[key]
                    if key != "params":
                        assert v1 == v2


class TestData:
    @pytest.mark.parametrize("mode", ["random", "sequential"])
    def test_split(self, trainer, nequip_dataset, mode):

        trainer.train_val_split = mode
        trainer.set_dataset(nequip_dataset)
        for i, batch in enumerate(trainer.dl_train):
            print(i, batch)


class TestTrain:
    def test_train(self, trainer, nequip_dataset):

        v0 = get_param(trainer.model)
        trainer.set_dataset(nequip_dataset)
        trainer.train()
        v1 = get_param(trainer.model)

        assert not np.allclose(v0, v1), "fail to train parameters"
        assert isfile(trainer.last_model_path), "fail to save best model"

    def test_load_w_revision(self, trainer):

        with tempfile.TemporaryDirectory() as folder:

            file_name = trainer.save(f"{folder}/a.pth")

            dictionary = load_file(
                supported_formats=dict(torch=["pt", "pth"]),
                filename=file_name,
                enforced_format="torch",
            )

            dictionary["root"] = folder
            dictionary["progress"]["stop_arg"] = None
            dictionary["max_epochs"] *= 2
            trainer1 = Trainer.from_dict(dictionary, append=False)
            assert trainer1.iepoch == trainer.iepoch
            assert trainer1.max_epochs == minimal_config["max_epochs"] * 2

    def test_restart_training(self, trainer, nequip_dataset):
        _ = trainer.model
        _ = trainer.device
        _ = trainer.optim
        trainer.set_dataset(nequip_dataset)
        trainer.train()

        v0 = get_param(trainer.model)
        with tempfile.TemporaryDirectory() as folder:
            file_name = trainer.save(f"{folder}/hello.pth")

            dictionary = load_file(
                filename=file_name,
                supported_formats=dict(torch=["pt", "pth"]),
                enforced_format="torch",
            )

            dictionary["progress"]["stop_arg"] = None
            dictionary["max_epochs"] *= 2
            dictionary["root"] = folder

            trainer1 = Trainer.from_dict(dictionary, append=False)
            trainer1.stop_arg = None
            trainer1.max_epochs *= 2
            trainer1.set_dataset(nequip_dataset)
            trainer1.train()
            v1 = get_param(trainer1.model)

            assert not np.allclose(v0, v1), "fail to train parameters"


class TestRescale:
    def test_scaling(self, scale_train):

        trainer = scale_train

        data = trainer.dataset_train[0]

        def get_loss_val(validation):
            trainer.ibatch = 0
            trainer.n_batches = 10
            trainer.reset_metrics()
            trainer.batch_step(
                data=data,
                validation=validation,
            )
            metrics, _ = trainer.metrics.flatten_metrics(
                trainer.batch_metrics,
            )
            return trainer.batch_losses, metrics

        ref_loss, ref_met = get_loss_val(True)
        loss, met = get_loss_val(False)

        # metrics should always be in real unit
        for k in ref_met:
            assert np.allclose(ref_met[k], met[k])
        # loss should always be in normalized unit
        for k in ref_loss:
            assert np.allclose(ref_loss[k], loss[k])

        assert np.allclose(np.sqrt(loss["loss_f"]) * trainer.scale, met["f_rmse"])


def get_param(model):
    v = []
    for p in model.parameters():
        v += [np.hstack(p.data.tolist())]
    v = np.hstack(v)
    return v


class DummyNet(GraphModuleMixin, torch.nn.Module):
    def __init__(self, ndim, nydim=1) -> None:
        super().__init__()
        self.ndim = ndim
        self.nydim = nydim
        self.linear1 = Linear(ndim, nydim)
        self.linear2 = Linear(ndim, nydim * 3)
        self._init_irreps(
            irreps_in={"pos": "1x1o"},
            irreps_out={
                AtomicDataDict.FORCE_KEY: "1x1o",
                AtomicDataDict.TOTAL_ENERGY_KEY: "1x0e",
            },
        )

    def forward(self, data: AtomicDataDict.Type) -> AtomicDataDict.Type:
        data = data.copy()
        x = data["pos"]
        data.update(
            {
                AtomicDataDict.FORCE_KEY: self.linear2(x),
                AtomicDataDict.TOTAL_ENERGY_KEY: self.linear1(x),
            }
        )
        return data


# subclass to make sure it gets picked up by GraphModel
class DummyScale(RescaleOutput):
    """mimic the rescale model"""

    def __init__(self, key, scale, shift) -> None:
        torch.nn.Module.__init__(self)  # skip RescaleOutput's __init__
        self.key = key
        self.scale_by = torch.as_tensor(scale, dtype=torch.get_default_dtype())
        self.shift_by = torch.as_tensor(shift, dtype=torch.get_default_dtype())
        self.linear2 = Linear(3, 3)
        self.irreps_in = {}
        self.irreps_out = {key: "3x0e"}
        self.model = None

    def forward(self, data):
        out = self.linear2(data["pos"])
        if not self.training:
            out = out * self.scale_by
            out = out + self.shift_by
        return {self.key: out}

    def scale(self, data, force_process=False):
        data = data.copy()
        if force_process or not self.training:
            data[self.key] = data[self.key] * self.scale_by
            data[self.key] = data[self.key] + self.shift_by
        return data

    def unscale(self, data, force_process=False):
        data = data.copy()
        if force_process or self.training:
            data[self.key] = data[self.key] - self.shift_by
            data[self.key] = data[self.key] / self.scale_by
        return data


@pytest.fixture(scope="class")
def scale_train(nequip_dataset):
    with tempfile.TemporaryDirectory(prefix="output") as path:
        trainer = Trainer(
<<<<<<< HEAD
            model=GraphModel(DummyScale(AtomicDataDict.FORCE_KEY, scale=1.3, shift=1)),
=======
            model=DummyScale(AtomicDataDict.FORCE_KEY, scale=1.3, shift=1),
            seed=9,
>>>>>>> 631904c0
            n_train=4,
            n_val=4,
            max_epochs=0,
            batch_size=2,
            loss_coeffs=AtomicDataDict.FORCE_KEY,
            root=path,
            run_name="test_scale",
        )
        trainer.set_dataset(nequip_dataset)
        trainer.train()
        trainer.scale = 1.3
        yield trainer<|MERGE_RESOLUTION|>--- conflicted
+++ resolved
@@ -322,12 +322,8 @@
 def scale_train(nequip_dataset):
     with tempfile.TemporaryDirectory(prefix="output") as path:
         trainer = Trainer(
-<<<<<<< HEAD
             model=GraphModel(DummyScale(AtomicDataDict.FORCE_KEY, scale=1.3, shift=1)),
-=======
-            model=DummyScale(AtomicDataDict.FORCE_KEY, scale=1.3, shift=1),
             seed=9,
->>>>>>> 631904c0
             n_train=4,
             n_val=4,
             max_epochs=0,
